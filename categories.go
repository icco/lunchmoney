package lunchmoney

import (
<<<<<<< HEAD
	"bytes"
	"context"
	"encoding/json"
	"fmt"
	"io"
	"time"

	"github.com/go-playground/validator/v10"
=======
	"context"
	"encoding/json"
	"fmt"
	"time"
>>>>>>> 72966278
)

// CategoriesResponse is the response we get from requesting categories.
type CategoriesResponse struct {
	Categories []*Category `json:"categories"`
	Error      string      `json:"error"`
}

// Category is a single LM category.
type Category struct {
	ID                int       `json:"id"`
	Name              string    `json:"name"`
	Description       string    `json:"description"`
	IsIncome          bool      `json:"is_income"`
	ExcludeFromBudget bool      `json:"exclude_from_budget"`
	ExcludeFromTotals bool      `json:"exclude_from_totals"`
	UpdatedAt         time.Time `json:"updated_at"`
	CreatedAt         time.Time `json:"created_at"`
	IsGroup           bool      `json:"is_group"`
	GroupID           int64     `json:"group_id"`
}

<<<<<<< HEAD
// GetCategories returns categories 
func (c *Client) GetCategories(ctx context.Context) ([]*Category, error) {
	validate := validator.New()
	options := map[string]string{}
	body, err := c.Get(ctx, "/v1/categories", options)
	if err != nil {
		return nil, fmt.Errorf("get categories: %w", err)
	}

	var resp *CategoriesResponse
	var bodyCopy bytes.Buffer
	tee := io.TeeReader(body, &bodyCopy)
	if err := json.NewDecoder(tee).Decode(&resp); err != nil {
		return nil, fmt.Errorf("decode response: %w", err)
	}

	for _, b := range resp.Categories {
		if err := validate.StructCtx(ctx, b); err != nil {
			switch v := err.(type) {
			case validator.ValidationErrors:
				return nil, fmt.Errorf("validating response: %s", v.Error())
			case *validator.InvalidValidationError:
				return nil, fmt.Errorf("validating response (InvalidValidation): %s", v.Error())
			default:
				return nil, fmt.Errorf("validating response (%T): %w", err, v)
			}
		}
	}
	return resp.Categories, nil
}

func (c *Client) GetCategory( ctx context.Context, id int64) (*Category, error)  {
	options := map[string]string{}
	body, err := c.Get(ctx, fmt.Sprintf("/v1/categories/%d", id), options)
	if err != nil {
		return nil, fmt.Errorf("error getting category: %w", err)
	}

	var resp *Category
	var bodyCopy bytes.Buffer
	tee := io.TeeReader(body, &bodyCopy)
	if err := json.NewDecoder(tee).Decode(&resp); err != nil {
		return nil, fmt.Errorf("error getting category: %w", err)
	}

	validate := validator.New()
	if err := validate.StructCtx(ctx, resp); err != nil {
		switch v := err.(type) {
		case validator.ValidationErrors:
			return nil, fmt.Errorf("validating response: %s", v.Error())
		case *validator.InvalidValidationError:
			return nil, fmt.Errorf("validating response (InvalidValidation): %s", v.Error())
		default:
			return nil, fmt.Errorf("validating response (%T): %w", err, v)
		}
	}

	return resp, nil
=======
// GetCategories to get a flattened list of all categories in
// alphabetical order associated with the user's account.
func (c *Client) GetCategories(ctx context.Context) ([]*Category, error) {
	body, err := c.Get(ctx, "/v1/categories", nil)
	if err != nil {
		return nil, err
	}

	resp := &CategoriesResponse{}
	if err := json.NewDecoder(body).Decode(resp); err != nil {
		return nil, fmt.Errorf("decode response: %w", err)
	}

	return resp.Categories, nil
>>>>>>> 72966278
}<|MERGE_RESOLUTION|>--- conflicted
+++ resolved
@@ -1,7 +1,6 @@
 package lunchmoney
 
 import (
-<<<<<<< HEAD
 	"bytes"
 	"context"
 	"encoding/json"
@@ -10,12 +9,6 @@
 	"time"
 
 	"github.com/go-playground/validator/v10"
-=======
-	"context"
-	"encoding/json"
-	"fmt"
-	"time"
->>>>>>> 72966278
 )
 
 // CategoriesResponse is the response we get from requesting categories.
@@ -38,7 +31,6 @@
 	GroupID           int64     `json:"group_id"`
 }
 
-<<<<<<< HEAD
 // GetCategories returns categories 
 func (c *Client) GetCategories(ctx context.Context) ([]*Category, error) {
 	validate := validator.New()
@@ -97,20 +89,4 @@
 	}
 
 	return resp, nil
-=======
-// GetCategories to get a flattened list of all categories in
-// alphabetical order associated with the user's account.
-func (c *Client) GetCategories(ctx context.Context) ([]*Category, error) {
-	body, err := c.Get(ctx, "/v1/categories", nil)
-	if err != nil {
-		return nil, err
-	}
-
-	resp := &CategoriesResponse{}
-	if err := json.NewDecoder(body).Decode(resp); err != nil {
-		return nil, fmt.Errorf("decode response: %w", err)
-	}
-
-	return resp.Categories, nil
->>>>>>> 72966278
 }